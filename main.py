--- conflicted
+++ resolved
@@ -1,23 +1,24 @@
-<<<<<<< HEAD
 import base64
 
+import dash_html_components as html
 import numpy as np
 import pandas as pd
 import plotly.graph_objects as go
-from dash import Dash, Input, Output, html
+from dash import Dash, Input, Output, dcc, html
 from PIL import Image
 
-IMG_PATH = "assets/minimal-ship.png"
+IMG_PATH = "assets/Titanic Deck.png"
 df = pd.read_csv("data/titanic.csv")
 app = Dash(__name__)
 
 
 def load_image() -> str:
-    """Tries to open the image placeholder for the ship"""
     try:
         with open(IMG_PATH, "rb") as image_file:
             encoded_image_string = base64.b64encode(image_file.read()).decode("utf-8")
 
+        # Prepend the data URI header
+        # Adjust 'jpeg' based on your image type (png, svg, etc.)
         encoded_image_string = f"data:image/jpeg;base64,{encoded_image_string}"
 
     except FileNotFoundError as e:
@@ -30,7 +31,6 @@
 
 
 def get_image_size():
-    """Aaryan's clustering algo needs image height and width"""
     deck_img = Image.open(IMG_PATH)
     return deck_img.size
 
@@ -40,7 +40,9 @@
 
 
 def generate_scatter_coordinates(df, image_width, image_height):
-    """Generates correctly clustered coordinates based on passenger class"""
+    """
+    Generates correctly clustered coordinates based on passenger class.
+    """
     x_coords = np.zeros(len(df))
     y_coords = np.zeros(len(df))
 
@@ -123,15 +125,21 @@
 
 
 def create_dashboard():
-    """
-    Creates a custom layout for the "Plan Your Next Titanic Journey" dashboard.
-
-    This layout includes a title, a row of four scenario buttons, and
+    """Creates a custom layout for the "Plan Your Next Titanic Journey" dashboard.
+
+    This layout includes a title, a dropdown for scenario selection, and
     placeholders for a ship image and summary statistics.
 
     Returns:
-        html.Div: The complete layout for the Dash application.
-    """
+        html.Div: The complete layout for the Dash application."""
+
+    # Define the categories for the dropdown menu
+    titanic_categories = [
+        {"label": "Social Climber", "value": "Social Climber"},
+        {"label": "Last Minute Ticket", "value": "Last Minute Ticket"},
+        {"label": "Unlikely Survivor", "value": "Unlikely Survivor"},
+        {"label": "(Un)Happy Family", "value": "(Un)Happy Family"},
+    ]
 
     # Define the Dashboard Layout
     app.layout = html.Div(
@@ -152,86 +160,27 @@
                     "color": "#FFFFFF",
                 },
             ),
-            # Scenario Buttons Section
+            # Category Dropdown Section
             html.Div(
                 className="row",
                 children=[
                     html.Div(
-                        className="three columns",
+                        className="twelve columns",
                         children=[
-                            html.Button(
-                                "Social Climber",
-                                id="btn-social-climber",
-                                n_clicks=0,
-                                style={
-                                    "width": "100%",
-                                    "padding": "15px",
-                                    "fontSize": "16px",
-                                    "backgroundColor": "#5C6BC0",
-                                    "border": "none",
-                                    "color": "white",
-                                    "borderRadius": "5px",
-                                },
-                            )
+                            html.Label(
+                                "Select Your Passenger Type:",
+                                style={"fontSize": "18px", "marginBottom": "10px"},
+                            ),
+                            dcc.Dropdown(
+                                id="category-dropdown",
+                                options=titanic_categories,
+                                value="Social Climber",  # Default value
+                                clearable=False,
+                                style={"color": "#333"},
+                            ),
                         ],
-                    ),
-                    html.Div(
-                        className="three columns",
-                        children=[
-                            html.Button(
-                                "Last Minute Ticket",
-                                id="btn-last-minute",
-                                n_clicks=0,
-                                style={
-                                    "width": "100%",
-                                    "padding": "15px",
-                                    "fontSize": "16px",
-                                    "backgroundColor": "#42A5F5",
-                                    "border": "none",
-                                    "color": "white",
-                                    "borderRadius": "5px",
-                                },
-                            )
-                        ],
-                    ),
-                    html.Div(
-                        className="three columns",
-                        children=[
-                            html.Button(
-                                "Unlikely Survivor",
-                                id="btn-unlikely-survivor",
-                                n_clicks=0,
-                                style={
-                                    "width": "100%",
-                                    "padding": "15px",
-                                    "fontSize": "16px",
-                                    "backgroundColor": "#26A69A",
-                                    "border": "none",
-                                    "color": "white",
-                                    "borderRadius": "5px",
-                                },
-                            )
-                        ],
-                    ),
-                    html.Div(
-                        className="three columns",
-                        children=[
-                            html.Button(
-                                "(Un)Happy Family",
-                                id="btn-family",
-                                n_clicks=0,
-                                style={
-                                    "width": "100%",
-                                    "padding": "15px",
-                                    "fontSize": "16px",
-                                    "backgroundColor": "#EF5350",
-                                    "border": "none",
-                                    "color": "white",
-                                    "borderRadius": "5px",
-                                },
-                            )
-                        ],
-                    ),
+                        style={"maxWidth": "600px", "margin": "0 auto"},
+                    )
                 ],
                 style={"marginBottom": "40px", "textAlign": "center"},
             ),
@@ -367,216 +316,8 @@
 
 
 def main():
-    app = create_dashboard()
-    app.run_server(debug=True)
-
-
-if __name__ == "__main__":
-    main()
-=======
-import base64
-
-import dash_html_components as html
-import numpy as np
-import pandas as pd
-import plotly.graph_objects as go
-from dash import Dash,dcc, html, Input, Output
-from PIL import Image
-
-
-IMG_PATH = "assets/Titanic Deck.png"
-df = pd.read_csv("data/titanic.csv")
-app = Dash(__name__)
-
-def load_image() -> str:
-    try:
-        with open(IMG_PATH, "rb") as image_file:
-            encoded_image_string = base64.b64encode(image_file.read()).decode("utf-8")
-
-        # Prepend the data URI header
-        # Adjust 'jpeg' based on your image type (png, svg, etc.)
-        encoded_image_string = f"data:image/jpeg;base64,{encoded_image_string}"
-
-    except FileNotFoundError as e:
-        print(
-            f"Error: The image file '{IMG_PATH}' was not found. Please check the file path."
-        )
-        raise e
-
-    return encoded_image_string
-
-
-def get_image_size():
-    deck_img = Image.open(IMG_PATH)
-    return deck_img.size
-
-
-def generate_scatter_coordinates(df, image_width, image_height):
-    """
-    Generates correctly clustered coordinates based on passenger class.
-    """
-    x_coords = np.zeros(len(df))
-    y_coords = np.zeros(len(df))
-
-    # Use a dictionary to map Pclass to its plot location
-    pclass_locations = {1: 0.85, 2: 0.60, 3: 0.15}
-
-    for pclass, loc_multiplier in pclass_locations.items():
-        mask = df["Pclass"] == pclass
-        count = mask.sum()
-        if count > 0:
-            x_coords[mask] = np.random.normal(
-                loc=image_width * loc_multiplier, scale=image_width * 0.02, size=count
-            )
-            y_coords[mask] = np.random.normal(
-                loc=image_height * 0.52, scale=image_height * 0.04, size=count
-            )
-
-    return x_coords, y_coords
-
-
-def generate_plot(
-    some_sliced_data: pd.DataFrame,
-    deck_width: int,
-    deck_height: int,
-    encoded_image: str,
-) -> go.Figure:
-    # Prepare hover text
-    hover_text = [
-        f"{row['Name']}<br>Age: {row['Age']}<br>Fare: £{row['Fare']:.2f}"
-        for _, row in some_sliced_data.iterrows()
-    ]
-
-    # Generate x and y coords
-    x_coords, y_coords = generate_scatter_coordinates(
-        some_sliced_data, deck_width, deck_height
-    )
-
-    # Clip coordinates to ensure they are within the image bounds
-    x_coords = np.clip(x_coords, 0, deck_width)
-    y_coords = np.clip(y_coords, 0, deck_height)
-
-    # Create scatter plot
-    fig = go.Figure()
-
-    fig.add_trace(
-        go.Scatter(
-            x=x_coords,
-            y=y_coords,
-            mode="markers",
-            marker=dict(size=12, color="blue"),
-            text=hover_text,
-            hoverinfo="text",
-        )
-    )
-
-    # Add background image and configure layout
-    fig.update_layout(
-        images=[
-            dict(
-                source=encoded_image,
-                xref="x",
-                yref="y",
-                x=0,
-                y=deck_height,
-                sizex=deck_width,
-                sizey=deck_height,
-                sizing="stretch",
-                layer="below",
-            )
-        ],
-        xaxis=dict(visible=False, range=[0, deck_width]),
-        yaxis=dict(visible=False, range=[0, deck_height]),
-        width=deck_width,
-        height=deck_height,
-        margin=dict(l=0, r=0, t=40, b=0),
-        # title=dict(text="Location of Unlikely Survivors", x=0.5),
-    )
-
-    return fig
-
-
-def create_dashboard():
-    
-    '''Creates a custom layout for the "Plan Your Next Titanic Journey" dashboard.
-
-    This layout includes a title, a dropdown for scenario selection, and
-    placeholders for a ship image and summary statistics.
-
-    Returns:
-        html.Div: The complete layout for the Dash application.'''
-    
-    # Define the categories for the dropdown menu
-    titanic_categories = [
-        {'label': 'Social Climber', 'value': 'Social Climber'},
-        {'label': 'Last Minute Ticket', 'value': 'Last Minute Ticket'},
-        {'label': 'Unlikely Survivor', 'value': 'Unlikely Survivor'},
-        {'label': '(Un)Happy Family', 'value': '(Un)Happy Family'}]
-
-    # Define the Dashboard Layout
-    app.layout= html.Div(style={'backgroundColor': '#1E2A38', 'color': '#EAEAEA', 'padding': '20px', 'minHeight': '100vh', 'fontFamily': 'sans-serif'}, children=[
-        # Header
-        html.H1(
-            children="Plan Your Next Titanic Journey",
-            style={'textAlign': 'center', 'marginBottom': '30px', 'color': '#FFFFFF'}
-        ),
-
-        # Category Dropdown Section
-        html.Div(className='row', children=[
-            html.Div(className='twelve columns', children=[
-                 html.Label("Select Your Passenger Type:", style={'fontSize': '18px', 'marginBottom': '10px'}),
-                 dcc.Dropdown(
-                    id='category-dropdown',
-                    options=titanic_categories,
-                    value='Social Climber', # Default value
-                    clearable=False,
-                    style={'color': '#333'}
-                 )
-            ], style={'maxWidth': '600px', 'margin': '0 auto'})
-        ], style={'marginBottom': '40px', 'textAlign': 'center'}),
-
-
-        # Main Content Area (Image and Stats)
-        html.Div(className='row', children=[
-            # Left side for Ship Image
-            html.Div(className='seven columns', children=[
-                html.Div(
-                    children="[Your Ship Image Will Be Displayed Here]",
-                    id='ship-image-placeholder',
-                    style={
-                        'border': '1px dashed #444', 'padding': '20px',
-                        'textAlign': 'center', 'borderRadius': '5px',
-                        'height': '450px', 'display': 'flex',
-                        'alignItems': 'center', 'justifyContent': 'center',
-                        'backgroundColor': '#263238'
-                    }
-                )
-            ]),
-            # Right side for Summary Statistics
-            html.Div(className='five columns', children=[
-                html.Div(
-                    children=[
-                        html.H4("Analysis Summary"),
-                        html.P("[Summary statistics from the analysed data will be printed out here.]")
-                    ],
-                    id='summary-stats-placeholder',
-                    style={
-                        'border': '1px dashed #444', 'padding': '20px',
-                        'textAlign': 'center', 'borderRadius': '5px',
-                        'height': '450px',
-                        'backgroundColor': '#263238'
-                    }
-                )
-            ])
-        ])
-    ])
-
-    
-
-
-def main():
-   create_dashboard()
-   app.run(debug=True)
+    create_dashboard()
+    app.run(debug=True)
 
     # encoded_image = load_image()
     # deck_width, deck_height = get_image_size()
@@ -585,5 +326,4 @@
 
 
 if __name__ == "__main__":
-    main()
->>>>>>> dd718bff
+    main()