--- conflicted
+++ resolved
@@ -1,8 +1,5 @@
 import base64
-<<<<<<< HEAD
-=======
-
->>>>>>> 2d112f26
+
 import numpy as np
 import pandas as pd
 import plotly.graph_objects as go
